(defpackage :test-util
  (:use :cl :sb-ext)
  (:export #:result-file #:result-name #:result-status #:result-condition #:make-result
           #:with-test #:report-test-status #:*results*

           #:really-invoke-debugger
           #:*break-on-failure* #:*break-on-expected-failure*
           #:*elapsed-times*

           ;; type tools
           #:random-type
           #:type-evidently-=
           #:ctype=
           #:assert-tri-eq
           #:random-type

           ;; thread tools
           #:make-kill-thread #:make-join-thread
           #:wait-for-threads
           #:process-all-interrupts
           #:test-interrupt
           ;; cause tests to run in multiple threads
           #:enable-test-parallelism

           ;; MAP-OPTIMIZATION-*
           #:map-optimization-quality-combinations
           #:map-optimize-declarations

           ;; CHECKED-COMPILE and friends
           #:checked-compile #:checked-compile-and-assert
           #:checked-compile-capturing-source-paths
           #:checked-compile-condition-source-paths
           #:assemble

           #:scratch-file-name
           #:with-scratch-file
           #:opaque-identity
           #:runtime #:split-string #:integer-sequence #:shuffle))

(in-package :test-util)

(defvar *test-count* 0)
(defvar *test-file* nil)
(defvar *results* '())
(defvar *break-on-failure* nil)
(defvar *break-on-expected-failure* nil)

(defvar *threads-to-kill*)
(defvar *threads-to-join*)

(defun setenv (name value)
  #-win32
  (let ((r (sb-alien:alien-funcall
            (sb-alien:extern-alien
             "setenv" (function sb-alien:int (sb-alien:c-string :not-null t)
                                (sb-alien:c-string :not-null t) sb-alien:int))
                          name value 1)))
    (if (minusp r)
        (error "setenv: ~a" (sb-int:strerror))
        r))
  #+win32
  (let ((r (sb-alien:alien-funcall
            (sb-alien:extern-alien "_putenv" (function sb-alien:int (sb-alien:c-string :not-null t)))
                          (format nil "~A=~A" name value))))
    (if (minusp r)
        (error "putenv: ~a" (sb-int:strerror))
        r)))

(setenv "SBCL_MACHINE_TYPE" (machine-type))
(setenv "SBCL_SOFTWARE_TYPE" (software-type))


;;; Type tools

(defun random-type (n)
  `(integer ,(random n) ,(+ n (random n))))

(defun type-evidently-= (x y)
  (and (subtypep x y) (subtypep y x)))

(defun ctype= (left right)
  (let ((a (sb-kernel:specifier-type left)))
    ;; SPECIFIER-TYPE is a memoized function, and TYPE= is a trivial
    ;; operation if A and B are EQ.
    ;; To actually exercise the type operation, remove the memoized parse.
    (sb-int:drop-all-hash-caches)
    (let ((b (sb-kernel:specifier-type right)))
      (assert (not (eq a b)))
      (sb-kernel:type= a b))))

(defmacro assert-tri-eq (expected-result expected-certainp form)
  (sb-int:with-unique-names (result certainp)
    `(multiple-value-bind (,result ,certainp) ,form
       (assert (eq ,expected-result ,result))
       (assert (eq ,expected-certainp ,certainp)))))


;;; Thread tools

(defun make-kill-thread (&rest args)
  #-sb-thread (error "can't make-kill-thread ~s" args)
  #+sb-thread
  (let ((thread (apply #'sb-thread:make-thread args)))
    #-win32 ;; poor thread interruption on safepoints
    (when (boundp '*threads-to-kill*)
      (push thread *threads-to-kill*))
    thread))

#+sb-thread
(defun make-join-thread (&rest args)
  (let ((thread (apply #'sb-thread:make-thread args)))
    (when (boundp '*threads-to-join*)
      (push thread *threads-to-join*))
    thread))

(defun wait-for-threads (threads)
  (mapc (lambda (thread) (sb-thread:join-thread thread :default nil)) threads)
  (assert (not (some #'sb-thread:thread-alive-p threads))))

(defun process-all-interrupts (&optional (thread sb-thread:*current-thread*))
  (sb-ext:wait-for (null (sb-thread::thread-interruptions thread))))

(defun test-interrupt (function-to-interrupt &optional quit-p)
  (let ((child  (make-kill-thread function-to-interrupt)))
    (format t "interrupting child ~A~%" child)
    (sb-thread:interrupt-thread child
     (lambda ()
       (format t "child pid ~A~%" sb-thread:*current-thread*)
       (when quit-p (sb-thread:abort-thread))))
    (process-all-interrupts child)
    child))

(defun log-msg (stream &rest args)
  (prog1 (apply #'format stream "~&::: ~@?~%" args)
    (force-output stream)))

(defun log-msg/non-pretty (stream &rest args)
  (let ((*print-pretty* nil))
    (apply #'log-msg stream args)))

(defun required-argument (&optional name)
  (error "Missing required argument~@[ ~S~]" name))

(defstruct result
  (file (required-argument :file) :type pathname :read-only t)
  (name nil :type (or null string symbol cons) :read-only t)
  (status (required-argument :status) :type keyword :read-only t)
  (condition nil :type (or null string condition) :read-only t))

(defmethod print-object ((object result) stream)
  (if *print-escape*
      (call-next-method)
      (print-unreadable-object (object stream :type t :identity t)
        (format stream "~A ~A" (result-name object) (result-status object)))))

(defvar *elapsed-times* nil)

(defun record-test-elapsed-time (test-name start-time)
  (let ((et (- (get-internal-real-time) start-time)))
    ;; ATOMIC in case we have within-file test concurrency
    ;; (not sure if it actually works, but it looks right anyway)
    (sb-ext:atomic-push (cons et test-name) *elapsed-times*)))

(defun run-test (test-function name fails-on
                 &aux (start-time (get-internal-real-time)))
  (start-test)
  (let (#+sb-thread (threads (sb-thread:list-all-threads))
        (*threads-to-join* nil)
        (*threads-to-kill* nil))
    (handler-bind ((error (lambda (error)
                            (if (expected-failure-p fails-on)
                                (fail-test :expected-failure name error)
                                (fail-test :unexpected-failure name error))
                            (return-from run-test))))
      ;; Non-pretty is for cases like (with-test (:name (let ...)) ...
      (log-msg/non-pretty *trace-output* "Running ~S" name)
      (funcall test-function)
      #+sb-thread
      (let ((any-leftover nil))
        (dolist (thread *threads-to-join*)
          (ignore-errors (sb-thread:join-thread thread)))
        (dolist (thread *threads-to-kill*)
          (ignore-errors (sb-thread:terminate-thread thread)))
        (setf threads (union (union *threads-to-kill*
                                    *threads-to-join*)
                             threads))
        #+(and sb-safepoint-strictly (not win32))
        (dolist (thread (sb-thread:list-all-threads))
          (when (typep thread 'sb-thread:signal-handling-thread)
            (ignore-errors (sb-thread:join-thread thread))))
        (dolist (thread (sb-thread:list-all-threads))
          (unless (or (not (sb-thread:thread-alive-p thread))
                      (eql (the sb-thread:thread thread)
                           sb-thread:*current-thread*)
                      (member thread threads)
                      (sb-thread:thread-ephemeral-p thread))
            (setf any-leftover thread)
            #-win32
            (ignore-errors (sb-thread:terminate-thread thread))))
        (when any-leftover
          (fail-test :leftover-thread name any-leftover)
          (return-from run-test)))
      (if (expected-failure-p fails-on)
          (fail-test :unexpected-success name nil)
          (progn
            (push (make-result :file *test-file*
                               :name name
                               :status :success)
                  *results*)
            ;; Non-pretty is for cases like (with-test (:name (let ...)) ...
            (log-msg/non-pretty *trace-output* "Success ~S" name)))
      (record-test-elapsed-time name start-time))))

;;; Like RUN-TEST but do not perform any of the automated thread management.
;;; Since multiple threads are executing tests, there is no reason to kill
;;; unrecognized threads.
(sb-ext:define-load-time-global *output-mutex* (sb-thread:make-mutex))
(defun run-test-concurrently (test-spec)
  (destructuring-bind (test-body . name) test-spec
    (sb-thread:with-mutex (*output-mutex*)
      (log-msg/non-pretty *trace-output* "Running ~S" name))
    (let ((stream (make-string-output-stream)))
      (let ((*standard-output* stream)
            (*error-output* stream))
        (let ((f (compile nil `(lambda () ,@test-body))))
          (funcall f))
        (let ((string (get-output-stream-string stream)))
          (sb-thread:with-mutex (*output-mutex*)
            (when (plusp (length string))
              (log-msg/non-pretty *trace-output* "Output from ~S" name)
              (write-string string *trace-output*))
            (log-msg/non-pretty *trace-output* "Success ~S" name)))))))

(defvar *deferred-test-forms*)
(defun enable-test-parallelism ()
  (let ((n (sb-ext:posix-getenv "SBCL_TEST_PARALLEL")))
    (when n
      (setq *deferred-test-forms* (vector (parse-integer n) nil nil)))))

;;; Tests which are not broken in any way and do not mandate sequential
;;; execution are pushed on a worklist to execute in multiple threads.
;;; The purpose of running tests in parallel is to exercise the compiler
;;; to show that it works without acquiring the world lock,
;;; but the nice side effect is that the tests finish quicker.
(defmacro with-test ((&key fails-on broken-on skipped-on name serial slow)
                     &body body)
  (flet ((name-ok (x y)
           (declare (ignore y))
           (typecase x
             (symbol (let ((package (symbol-package x)))
                       (or (null package)
                           (sb-int:system-package-p package)
                           (eql package (find-package "CL"))
                           (eql package (find-package "KEYWORD")))))
             (integer t))))
    (unless (tree-equal name name :test #'name-ok)
      (error "test name must be all-keywords: ~S" name)))
  (cond
    ((broken-p broken-on)
     `(progn
        (start-test)
        (fail-test :skipped-broken ',name "Test broken on this platform")))
    ((skipped-p skipped-on)
     `(progn
        (start-test)
        (fail-test :skipped-disabled ',name "Test disabled for this combination of platform and features")))
    ((and (boundp '*deferred-test-forms*)
          (not serial)
          (or (not fails-on)
              (not (expected-failure-p fails-on))))
     ;; To effectively parallelize calls to COMPILE, we must defer compilation
     ;; until a worker thread has picked off the test from shared worklist.
     ;; Thus we push only the form to be compiled, not a lambda.
     `(push (cons ',body ',name)
            (elt *deferred-test-forms* ,(if slow 1 2))))
    (t
     `(run-test (lambda () ,@body)
                ',name
                ',fails-on))))

(defun report-test-status ()
  (with-standard-io-syntax
<<<<<<< HEAD
    (with-open-file (stream "test-status.lisp-expr"
                            :direction :output
                            :if-exists :supersede)
      (format stream "~s~%" *results*))))
=======
    (with-open-file (stream #.(merge-pathnames "test-status.lisp-expr"
                                               *load-pathname*)
                            :direction :output
                            :if-exists :supersede)
        (format stream "~s~%" *failures*))))
>>>>>>> bd75fc51

(defun start-test ()
  (unless (eq *test-file* *load-pathname*)
    (setf *test-file* *load-pathname*)
    (setf *test-count* 0))
  (incf *test-count*))

(defun really-invoke-debugger (condition)
  (with-simple-restart (continue "Continue")
    (let ((*invoke-debugger-hook* *invoke-debugger-hook*))
      (enable-debugger)
      (invoke-debugger condition))))

(defun fail-test (type test-name condition)
  (if (stringp condition)
      (log-msg *trace-output* "~@<~A ~S ~:_~A~:>"
               type test-name condition)
      (log-msg *trace-output* "~@<~A ~S ~:_due to ~S: ~4I~:_\"~A\"~:>"
               type test-name (type-of condition) condition))
  (push (make-result :file *test-file*
                     :name (or test-name *test-count*)
                     :status type
                     :condition (princ-to-string condition))
        *results*)
  (unless (stringp condition)
    (when (or (and *break-on-failure*
                   (not (eq type :expected-failure)))
              *break-on-expected-failure*)
      (really-invoke-debugger condition))))

(defun expected-failure-p (fails-on)
  (sb-impl::featurep fails-on))

(defun broken-p (broken-on)
  (sb-impl::featurep broken-on))

(defun skipped-p (skipped-on)
  (sb-impl::featurep skipped-on))

;;;; MAP-{OPTIMIZATION-QUALITY-COMBINATIONS,OPTIMIZE-DECLARATIONS}

(sb-int:defconstant-eqx +optimization-quality-names+
    '(speed safety debug compilation-speed space) #'equal)

(sb-int:defconstant-eqx +optimization-quality-keywords+
    '(:speed :safety :debug :compilation-speed :space) #'equal)

(deftype optimization-quality-range-designator ()
  '(or (eql nil)                                ; skip quality
       (integer 0 3)                            ; one value
       (cons (or (eql nil) (integer 0 3)) list) ; list of values, nil means skip
       (eql t)))                                ; all values

;;; Call FUNCTION with the specified combinations of optimization
;;; quality values.
;;;
;;; MAP-OPTIMIZATION-QUALITY-COMBINATIONS calls FUNCTION with keyword
;;; argument thus expecting a lambda list of the form
;;;
;;;   (&key speed safety debug compilation-speed space)
;;;
;;; or any subset compatible with the generated combinations.
;;;
;;; MAP-OPTIMIZE-DECLARATIONS calls FUNCTION with a list intended to
;;; be spliced into a DECLARE form like this:
;;;
;;;   (lambda (quality-values)
;;;     `(declare (optimize ,@quality-values)))
;;;
;;; The set of combinations is controlled via keyword arguments
;;;
;;;   :FILTER FILTER-FUNCTION
;;;     A function that should be called with optimization quality
;;;     keyword arguments and whose return value controls whether
;;;     FUNCTION should be called for the given combination.
;;;
;;;   (:SPEED | :SAFETY | :DEBUG | :COMPILATION-SPEED | :SPACE) SPEC
;;;     Specify value range for the given optimization quality. SPEC
;;;     can be
;;;
;;;       NIL
;;;         Omit the quality.
;;;
;;;       (INTEGER 0 3)
;;;
;;;         Use the specified value for the quality.
;;;
;;;       (NIL | (INTEGER 0 3))*
;;;         Generate the specified values. A "value" of NIL omits the
;;;         quality from the combination.
;;;
;;;       T
;;;         Generate all values (0, 1, 2, 3) for the quality.
(declaim (ftype (function #.`(function
                              &key
                              ,@(mapcar #'list +optimization-quality-keywords+
                                        '#1=(optimization-quality-range-designator . #1#))
                              (:filter function)))
                map-optimization-quality-combinations
                map-optimize-declarations))
(defun map-optimization-quality-combinations
    (function &key (speed t) (safety t) (debug t) (compilation-speed t) (space t)
                   filter)
  (labels ((map-quantity-values (values thunk)
             (typecase values
               ((eql t)
                (dotimes (i 4) (funcall thunk i)))
               (cons
                (map nil thunk values))
               ((integer 0 3)
                (funcall thunk values))))
           (one-quality (qualities specs values)
             (let ((quality (first qualities))
                   (spec    (first specs)))
               (cond
                 ((not quality)
                  (when (or (not filter) (apply filter values))
                    (apply function values)))
                 ((not spec)
                  (one-quality (rest qualities) (rest specs) values))
                 (t
                  (map-quantity-values
                   spec
                   (lambda (value)
                     (one-quality (rest qualities) (rest specs)
                                  (if value
                                      (list* quality value values)
                                      values)))))))))
    (one-quality +optimization-quality-keywords+
                 (list speed safety debug compilation-speed space)
                 '())))

(defun map-optimize-declarations
    (function &rest args
              &key speed safety debug compilation-speed space filter)
  (declare (ignore speed safety debug compilation-speed space filter))
  (apply #'map-optimization-quality-combinations
         (lambda (&rest args &key &allow-other-keys)
           (funcall function (loop for name in +optimization-quality-names+
                                for keyword in +optimization-quality-keywords+
                                for value = (getf args keyword)
                                when value collect (list name value))))
         args))

(defun expand-optimize-specifier (specifier)
  (etypecase specifier
    (cons
     specifier)
    ((eql nil)
     '(:speed nil :safety nil :debug nil :compilation-speed nil :space nil))
    ((eql :default)
     '(:speed 1 :safety 1 :debug 1 :compilation-speed 1 :space 1))
    ((eql :maximally-safe)
     (list :filter (lambda (&key safety &allow-other-keys)
                     (= safety 3))))
    ((eql :safe)
     (list :filter (lambda (&key speed safety &allow-other-keys)
                     (and (> safety 0) (>= safety speed)))))
    ((eql :quick)
     '(:compilation-speed 1 :space 1))
    ((eql :quick/incomplete)
     '(:compilation-speed nil :space nil))
    ((eql :all)
     '())))

(defun map-optimization-quality-combinations* (function specifier)
  (apply #'map-optimization-quality-combinations
         function (expand-optimize-specifier specifier)))

(defun map-optimize-declarations* (function specifier)
  (apply #'map-optimize-declarations
         function (expand-optimize-specifier specifier)))

;;;; CHECKED-COMPILE

(defun prepare-form (thing &key optimize)
  (cond
    ((functionp thing)
     (error "~@<~S is a function, not a form.~@:>" thing))
    ((not optimize)
     thing)
    ((typep thing '(cons (eql sb-int:named-lambda)))
     `(,@(subseq thing 0 3)
         (declare (optimize ,@optimize))
         ,@(nthcdr 3 thing)))
    ((typep thing '(cons (eql lambda)))
     `(,(first thing) ,(second thing)
        (declare (optimize ,@optimize))
        ,@(nthcdr 2 thing)))
    (t
     (error "~@<Cannot splice ~A declaration into forms other than ~
             ~{~S~#[~; and ~:;, ~]~}: ~S.~@:>"
            'optimize '(lambda sb-int:named-lambda) thing))))

(defun compile-capturing-output-and-conditions
    (form &key name condition-transform)
  (let ((warnings '())
        (style-warnings '())
        (notes '())
        (compiler-errors '())
        (error-output (make-string-output-stream)))
    (flet ((maybe-transform (condition)
             (if condition-transform
                 (funcall condition-transform condition)
                 condition)))
      (handler-bind ((sb-ext:compiler-note
                       (lambda (condition)
                         (push (maybe-transform condition) notes)
                         (muffle-warning condition)))
                     (style-warning
                       (lambda (condition)
                         (push (maybe-transform condition) style-warnings)
                         (muffle-warning condition)))
                     (warning
                       (lambda (condition)
                         (push (maybe-transform condition) warnings)
                         (muffle-warning condition)))
                     (sb-c:compiler-error
                       (lambda (condition)
                         (push (maybe-transform condition) compiler-errors))))
        (multiple-value-bind (function warnings-p failure-p)
            (let ((*error-output* error-output))
              (compile name form))
          (values function warnings-p failure-p
                  warnings style-warnings notes compiler-errors
                  error-output))))))

(defun print-form-and-optimize (stream form-and-optimize &optional colonp atp)
  (declare (ignore colonp atp))
  (destructuring-bind (form . optimize) form-and-optimize
    (format stream "~@:_~@:_~2@T~S~@:_~@:_~
                    with ~:[~
                      default optimization policy~
                    ~;~
                      ~:*~@:_~@:_~2@T~S~@:_~@:_~
                      optimization policy~
                    ~]"
            form optimize)))

(defun print-signaled-conditions (stream conditions &optional colonp atp)
  (declare (ignore colonp atp))
  (format stream "~{~@:_~@:_~{~/sb-ext:print-symbol-with-prefix/: ~A~}~}"
          (mapcar (lambda (condition)
                    (list (type-of condition) condition))
                  conditions)))

;;; Compile FORM capturing and muffling all [style-]warnings and notes
;;; and return six values: 1) the compiled function 2) a Boolean
;;; indicating whether compilation failed 3) a list of warnings 4) a
;;; list of style-warnings 5) a list of notes 6) a list of
;;; SB-C:COMPILER-ERROR conditions.
;;;
;;; An error can be signaled when COMPILE indicates failure as well as
;;; in case [style-]warning or note conditions are signaled. The
;;; keyword parameters
;;; ALLOW-{FAILURE,[STYLE-]WARNINGS,NOTES,COMPILER-ERRORS} control
;;; this behavior. All but ALLOW-NOTES default to NIL.
;;;
;;; Arguments to the
;;; ALLOW-{FAILURE,[STYLE-]WARNINGS,NOTES,COMPILER-ERRORS} keyword
;;; parameters are interpreted as type specifiers restricting the
;;; allowed conditions of the respective kind.
;;;
;;; When supplied, the value of CONDITION-TRANSFORM has to be a
;;; function of one argument, the condition currently being
;;; captured. The returned value is captured and later returned in
;;; place of the condition.
(defun checked-compile (form
                        &key
                        name
                        allow-failure
                        allow-warnings
                        allow-style-warnings
                        (allow-notes t)
                        (allow-compiler-errors allow-failure)
                        condition-transform
                        optimize)
  (sb-int:binding* ((prepared-form (prepare-form form :optimize optimize))
                    ((function nil failure-p
                      warnings style-warnings notes compiler-errors
                      error-output)
                     (compile-capturing-output-and-conditions
                      prepared-form :name name :condition-transform condition-transform)))
    (labels ((fail (kind conditions &optional allowed-type)
               (error "~@<Compilation of~/test-util::print-form-and-optimize/ ~
                       signaled ~A~P:~/test-util::print-signaled-conditions/~
                       ~@[~@:_~@:_Allowed type is ~
                      ~/sb-impl:print-type-specifier/.~]~@:>"
                      (cons form optimize) kind (length conditions) conditions
                      allowed-type))
             (check-conditions (kind conditions allow)
               (cond
                 (allow
                  (let ((offenders (remove-if (lambda (condition)
                                                (typep condition allow))
                                              conditions)))
                    (when offenders
                      (fail kind offenders allow))))
                 (conditions
                  (fail kind conditions)))))

      (when (and (not allow-failure) failure-p)
        (let ((output (get-output-stream-string error-output)))
          (error "~@<Compilation of~/test-util::print-form-and-optimize/ ~
                  failed~@[ with output~
                  ~@:_~@:_~2@T~@<~@;~A~:>~@:_~@:_~].~@:>"
                 (cons form optimize) (when (plusp (length output)) output))))

      (check-conditions "warning"        warnings        allow-warnings)
      (check-conditions "style-warning"  style-warnings  allow-style-warnings)
      (check-conditions "note"           notes           allow-notes)
      (check-conditions "compiler-error" compiler-errors allow-compiler-errors)

      ;; Since we may have prevented warnings from being taken
      ;; into account for FAILURE-P by muffling them, adjust the
      ;; second return value accordingly.
      (values function (when (or failure-p warnings) t)
              warnings style-warnings notes compiler-errors))))

(defun print-arguments (stream arguments &optional colonp atp)
  (declare (ignore colonp atp))
  (format stream "~:[~
                    without arguments ~
                  ~;~:*~
                    with arguments~@:_~@:_~
                    ~2@T~@<~{~S~^~@:_~}~:>~@:_~@:_~
                  ~]"
          arguments))

(defun call-capturing-values-and-conditions (function &rest args)
  (let ((values     nil)
        (conditions '()))
    (block nil
      (handler-bind ((condition (lambda (condition)
                                  (push condition conditions)
                                  (typecase condition
                                    (warning
                                     (muffle-warning condition))
                                    (serious-condition
                                     (return))))))
        (setf values (multiple-value-list (apply function args)))))
    (values values (nreverse conditions))))

(defun %checked-compile-and-assert-one-case
    (form optimize function args-thunk expected test allow-conditions)
  (let ((args (multiple-value-list (funcall args-thunk))))
    (flet ((failed-to-signal (expected-type)
             (error "~@<Calling the result of compiling~
                      ~/test-util::print-form-and-optimize/ ~
                      ~/test-util::print-arguments/~
                      returned normally instead of signaling a ~
                      condition of type ~
                      ~/sb-impl:print-type-specifier/.~@:>"
                    (cons form optimize) args expected-type))
           (signaled-unexpected (conditions)
             (error "~@<Calling the result of compiling~
                      ~/test-util::print-form-and-optimize/ ~
                      ~/test-util::print-arguments/~
                      signaled unexpected condition~P~
                      ~/test-util::print-signaled-conditions/~
                      .~@:>"
                    (cons form optimize) args (length conditions) conditions))
           (returned-unexpected (values expected test)
             (error "~@<Calling the result of compiling~
                     ~/test-util::print-form-and-optimize/ ~
                     ~/test-util::print-arguments/~
                     returned values~@:_~@:_~
                     ~2@T~<~{~S~^~@:_~}~:>~@:_~@:_~
                     which is not ~S to~@:_~@:_~
                     ~2@T~<~{~S~^~@:_~}~:>~@:_~@:_~
                     .~@:>"
                    (cons form optimize) args
                    (list values) test (list expected))))
      (multiple-value-bind (values conditions)
          (apply #'call-capturing-values-and-conditions function args)
        (typecase expected
          ((cons (eql condition) (cons t null))
           (let* ((expected-condition-type (second expected))
                  (unexpected (remove-if (lambda (condition)
                                           (typep condition
                                                  expected-condition-type))
                                         conditions))
                  (expected (set-difference conditions unexpected)))
             (cond
               (unexpected
                (signaled-unexpected unexpected))
               ((null expected)
                (failed-to-signal expected-condition-type)))))
          (t
           (let ((expected (funcall expected)))
             (cond
               ((and conditions
                     (not (and allow-conditions
                               (every (lambda (condition)
                                        (typep condition allow-conditions))
                                      conditions))))
                (signaled-unexpected conditions))
               ((not (funcall test values expected))
                (returned-unexpected values expected test))))))))))

(defun %checked-compile-and-assert-one-compilation
    (form optimize other-checked-compile-args cases)
  (let ((function (apply #'checked-compile form
                         (if optimize
                             (list* :optimize optimize
                                    other-checked-compile-args)
                             other-checked-compile-args))))
    (loop for (args-thunk values test allow-conditions) in cases
       do (%checked-compile-and-assert-one-case
           form optimize function args-thunk values test allow-conditions))))

(defun %checked-compile-and-assert (form checked-compile-args cases)
  (let ((optimize (getf checked-compile-args :optimize))
        (other-args (loop for (key value) on checked-compile-args by #'cddr
                          unless (eq key :optimize)
                          collect key and collect value)))
    (map-optimize-declarations*
     (lambda (&optional optimize)
       (%checked-compile-and-assert-one-compilation
        form optimize other-args cases))
     optimize)))

;;; Compile FORM using CHECKED-COMPILE, then call the resulting
;;; function with arguments and assert expected return values
;;; according to CASES.
;;;
;;; Elements of CASES are of the form
;;;
;;;   ((&rest ARGUMENT-FORMS) VALUES-FORM &key TEST ALLOW-CONDITIONS)
;;;
;;; where ARGUMENT-FORMS are evaluated to produce the arguments for
;;; one call of the function and VALUES-FORM is evaluated to produce
;;; the expected return values for that function call.
;;;
;;; TEST is used to compare a list of the values returned by the
;;; function call to the list of values obtained by calling
;;; VALUES-FORM.
;;;
;;; If supplied, the value of ALLOW-CONDITIONS is a type-specifier
;;; indicating which conditions should be allowed (and ignored) during
;;; the function call.
;;;
;;; If VALUES-FORM is of the form
;;;
;;;   (CONDITION CONDITION-TYPE)
;;;
;;; the function call is expected to signal the designated condition
;;; instead of returning values. CONDITION-TYPE is evaluated.
;;;
;;; The OPTIMIZE keyword parameter controls the optimization policies
;;; (or policy) used when compiling FORM. The argument is interpreted
;;; as described for MAP-OPTIMIZE-DECLARATIONS*.
;;;
;;; The other keyword parameters, NAME and
;;; ALLOW-{WARNINGS,STYLE-WARNINGS,NOTES}, behave as with
;;; CHECKED-COMPILE.
(defmacro checked-compile-and-assert ((&key name
                                            allow-warnings
                                            allow-style-warnings
                                            (allow-notes t)
                                            (optimize :quick))
                                         form &body cases)
  (flet ((make-case-form (case)
           (destructuring-bind (args values &key (test ''equal testp)
                                     allow-conditions)
               case
             (let ((conditionp (typep values '(cons (eql condition) (cons t null)))))
               (when (and testp conditionp)
                 (sb-ext:with-current-source-form (case)
                   (error "~@<Cannot use ~S with ~S ~S.~@:>"
                          values :test test)))
               `(list (lambda () (values ,@args))
                      ,(if conditionp
                           `(list 'condition ,(second values))
                           `(lambda () (multiple-value-list ,values)))
                      ,test
                      ,allow-conditions)))))
    `(%checked-compile-and-assert
      ,form (list :name ,name
                  :allow-warnings ,allow-warnings
                  :allow-style-warnings ,allow-style-warnings
                  :allow-notes ,allow-notes
                  :optimize ,optimize)
      (list ,@(mapcar #'make-case-form cases)))))

;;; Like CHECKED-COMPILE, but for each captured condition, capture and
;;; later return a cons
;;;
;;;   (CONDITION . SOURCE-PATH)
;;;
;;; instead. SOURCE-PATH is the path of the source form associated to
;;; CONDITION.
(defun checked-compile-capturing-source-paths (form &rest args)
  (labels ((context-source-path ()
             (let ((context (sb-c::find-error-context nil)))
               (sb-c::compiler-error-context-original-source-path
                context)))
           (add-source-path (condition)
             (cons condition (context-source-path))))
    (apply #'checked-compile form :condition-transform #'add-source-path
           args)))

;;; Similar to CHECKED-COMPILE, but allow compilation failure and
;;; warnings and only return source paths associated to those
;;; conditions.
(defun checked-compile-condition-source-paths (form)
  (let ((source-paths '()))
    (labels ((context-source-path ()
               (let ((context (sb-c::find-error-context nil)))
                 (sb-c::compiler-error-context-original-source-path
                  context)))
             (push-source-path (condition)
               (declare (ignore condition))
               (push (context-source-path) source-paths)))
      (checked-compile form
                       :allow-failure t
                       :allow-warnings t
                       :allow-style-warnings t
                       :condition-transform #'push-source-path))
    (nreverse source-paths)))

;;; Repeat calling THUNK until its cumulated runtime, measured using
;;; GET-INTERNAL-RUN-TIME, is larger than PRECISION. Repeat this
;;; REPETITIONS many times and return the time one call to THUNK took
;;; in seconds as a float, according to the minimum of the cumulated
;;; runtimes over the repetitions.
;;; This allows to easily measure the runtime of expressions that take
;;; much less time than one internal time unit. Also, the results are
;;; unaffected, modulo quantization effects, by changes to
;;; INTERNAL-TIME-UNITS-PER-SECOND.
;;; Taking the minimum is intended to reduce the error introduced by
;;; garbage collections occurring at unpredictable times. The inner
;;; loop doubles the number of calls to THUNK each time before again
;;; measuring the time spent, so that the time measurement overhead
;;; doesn't distort the result if calling THUNK takes very little time.
(defun runtime* (thunk repetitions precision)
  (loop repeat repetitions
        minimize
        (loop with start = (get-internal-run-time)
              with duration = 0
              for n = 1 then (* n 2)
              for total-runs = n then (+ total-runs n)
              for gc-start = *gc-run-time*
              do (dotimes (i n)
                   (funcall thunk))
                 (setf duration (- (get-internal-run-time) start
                                   (- *gc-run-time* gc-start)))
              when (> duration precision)
              return (/ (float duration)
                        (float total-runs)))
        into min-internal-time-units-per-call
        finally (return (/ min-internal-time-units-per-call
                           (float internal-time-units-per-second)))))

(defmacro runtime (form &key (repetitions 5) (precision 30))
  `(runtime* (lambda () ,form) ,repetitions ,precision))

(declaim (notinline opaque-identity))
(defun opaque-identity (x) x)
(compile 'opaque-identity) ; in case this file was loaded as interpreted code

(defun split-string (string delimiter)
  (loop for begin = 0 then (1+ end)
        for end = (position delimiter string) then (position delimiter string :start begin)
        collect (subseq string begin end)
        while end))

(defun integer-sequence (n)
  (loop for i below n collect i))

(defun shuffle (sequence)
  (typecase sequence
    (list
     (coerce (shuffle (coerce sequence 'vector)) 'list))
    (vector ; destructive
     (let ((vector sequence))
       (loop for lim from (1- (length vector)) downto 0
             for chosen = (random (1+ lim))
             unless (= chosen lim)
             do (rotatef (aref vector chosen) (aref vector lim)))
       vector))))

;;; Return a random file name to avoid writing into the source tree.
;;; We can't use any of the interfaces provided in libc because those are inadequate
;;; for purposes of COMPILE-FILE. This is not trying to be robust against attacks.
(defun scratch-file-name (&optional extension)
  (let ((a (make-array 10 :element-type 'character)))
    (dotimes (i 10)
      (setf (aref a i) (code-char (+ (char-code #\a) (random 26)))))
    ;; not sure where to write files on win32. this is no worse than what it was
    #+win32 (format nil "~a~@[.~a~]" a extension)
    #-win32 (let ((dir (posix-getenv "TMPDIR"))
                  (file (format nil "sbcl~d~a~@[.~a~]"
                                (sb-unix:unix-getpid) a extension)))
              (if dir
                  (namestring
                   (merge-pathnames
                    file (parse-native-namestring dir nil *default-pathname-defaults*
                                                  :as-directory t)))
                  (concatenate 'string "/tmp/" file)))))

(defmacro with-scratch-file ((var &optional extension) &body forms)
  (sb-int:with-unique-names (tempname)
    `(let ((,tempname (scratch-file-name ,extension)))
       (unwind-protect
            (let ((,var ,tempname)) ,@forms) ; rebind, as test might asssign into VAR
         (ignore-errors (delete-file ,tempname))))))

;;; Take a list of lists and assemble them as though they are
;;; instructions inside the body of a vop. There is no need
;;; to use the INST macro in front of each list.
;;; As a special case, an atom is the symbol LABEL, it will be
;;; changed to a generated label. At most one such atom may appear.
(defun assemble (instructions)
  (let ((segment (sb-assem:make-segment))
        (label))
    (sb-assem:assemble (segment 'nil)
       (dolist (inst instructions)
         (setq inst (copy-list inst))
         (mapl (lambda (cell &aux (x (car cell)))
                 (when (and (symbolp x) (string= x "LABEL"))
                   (setq label (sb-assem:gen-label))
                   (rplaca cell label)))
               inst)
         (apply #'sb-assem::%inst
                (sb-assem::op-encoder-name (car inst))
                (cdr inst)))
       (when label
         (sb-assem::%emit-label segment nil label)))
    (sb-assem:segment-buffer
     (sb-assem:finalize-segment segment))))<|MERGE_RESOLUTION|>--- conflicted
+++ resolved
@@ -282,18 +282,11 @@
 
 (defun report-test-status ()
   (with-standard-io-syntax
-<<<<<<< HEAD
-    (with-open-file (stream "test-status.lisp-expr"
-                            :direction :output
-                            :if-exists :supersede)
-      (format stream "~s~%" *results*))))
-=======
     (with-open-file (stream #.(merge-pathnames "test-status.lisp-expr"
                                                *load-pathname*)
                             :direction :output
                             :if-exists :supersede)
         (format stream "~s~%" *failures*))))
->>>>>>> bd75fc51
 
 (defun start-test ()
   (unless (eq *test-file* *load-pathname*)
